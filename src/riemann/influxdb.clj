--- conflicted
+++ resolved
@@ -162,13 +162,8 @@
         (cond->
           {:socket-timeout (:timeout opts 5000) ; ms
            :conn-timeout   (:timeout opts 5000) ; ms
-<<<<<<< HEAD
            :content-type   "text/plain"
-	   :insecure? (:insecure opts false)}
-=======
-           ;:debug true :debug-body true
-           :content-type   "text/plain"}
->>>>>>> 6a16f644
+           :insecure? (:insecure opts false)}
           (:username opts)
             (assoc :basic-auth [(:username opts)
                                 (:password opts)]))
